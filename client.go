--- conflicted
+++ resolved
@@ -10,12 +10,10 @@
 	"reflect"
 	"sync"
 
-<<<<<<< HEAD
+
 	"github.com/teivah/onecontext"
 
-=======
->>>>>>> 6ddd5182
-	"github.com/go-kit/log"
+  "github.com/go-kit/log"
 )
 
 // Client is the signalR connection used on the client side.

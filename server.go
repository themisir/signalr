// Package signalr implements a SignalR server in go.
// SignalR is an open-source library that simplifies adding real-time web functionality to apps.
// Real-time web functionality enables server-side code to push content to clients instantly.
// Historically it was tied to ASP.NET Core but the protocol is open and implementable in any language.
// The server currently supports transport over http/WebSockets and TCP. The supported protocol encoding in JSON.
package signalr

import (
	"bytes"
	"context"
	"encoding/json"
	"errors"
	"fmt"
	"github.com/go-kit/kit/log"
	"net/http"
	"os"
	"reflect"
	"runtime/debug"
)

// Server is a SignalR server for one type of hub
type Server interface {
	Party
<<<<<<< HEAD
	Run(parentContext context.Context, conn Connection)
=======
	ServeHTTP(path string) *http.ServeMux
	ServeConnection(conn Connection)
	availableTransports() []string
>>>>>>> 6288d289
}

type server struct {
	partyBase
	newHub            func() HubInterface
	lifetimeManager   HubLifetimeManager
	defaultHubClients *defaultHubClients
	groupManager      GroupManager
	reconnectAllowed  bool
	transports        []string
}

// NewServer creates a new server for one type of hub. The hub type is set by one of the
// options UseHub, HubFactory or SimpleHubFactory
<<<<<<< HEAD
func NewServer(options ...func(Party) error) (Server, error) {
=======
func NewServer(ctx context.Context, options ...func(Party) error) (Server, error) {
>>>>>>> 6288d289
	info, dbg := buildInfoDebugLogger(log.NewLogfmtLogger(os.Stderr), false)
	lifetimeManager := newLifeTimeManager(info)
	server := &server{
		lifetimeManager: &lifetimeManager,
		defaultHubClients: &defaultHubClients{
			lifetimeManager: &lifetimeManager,
			allCache:        allClientProxy{lifetimeManager: &lifetimeManager},
		},
		groupManager: &defaultGroupManager{
			lifetimeManager: &lifetimeManager,
		},
		partyBase:        newPartyBase(ctx, info, dbg),
		reconnectAllowed: true,
	}
	for _, option := range options {
		if option != nil {
			if err := option(server); err != nil {
				return nil, err
			}
		}
	}
	if server.transports == nil {
		server.transports = []string{"WebSockets", "ServerSentEvents"}
	}
	if server.newHub == nil {
		return server, errors.New("cannot determine hub type. Neither UseHub, HubFactory or SimpleHubFactory given as option")
	}
	return server, nil
}

// MapHub maps the hub to a path and returns the http.ServerMux which handles it
func (s *server) ServeHTTP(path string) *http.ServeMux {
	httpMux := newHTTPMux(s)
	mux := http.NewServeMux()
	mux.HandleFunc(fmt.Sprintf("%s/negotiate", path), httpMux.negotiate)
	mux.Handle(path, httpMux)
	return mux
}

// ServeConnection serves one connection. The same server might serve different connections in parallel
func (s *server) ServeConnection(conn Connection) {
	if protocol, err := s.processHandshake(conn); err != nil {
		info, _ := s.prefixLoggers("")
		_ = info.Log(evt, "processHandshake", "connectionId", conn.ConnectionID(), "error", err, react, "do not connect")
	} else {
		newLoop(s, conn, protocol).Run(make(chan struct{}, 1))
	}
}

func (s *server) availableTransports() []string {
	return s.transports
}

func (s *server) onConnected(hc hubConnection) {
	s.lifetimeManager.OnConnected(hc)
	go func() {
		defer s.recoverHubLifeCyclePanic()
		s.invocationTarget(hc).(HubInterface).OnConnected(hc.ConnectionID())
	}()
}

func (s *server) onDisconnected(hc hubConnection) {
	go func() {
		defer s.recoverHubLifeCyclePanic()
		s.invocationTarget(hc).(HubInterface).OnDisconnected(hc.ConnectionID())
	}()
	s.lifetimeManager.OnDisconnected(hc)

}

func (s *server) invocationTarget(conn hubConnection) interface{} {
	hub := s.newHub()
	hub.Initialize(s.newConnectionHubContext(conn))
	return hub
}

func (s *server) allowReconnect() bool {
	return s.reconnectAllowed
}

func (s *server) recoverHubLifeCyclePanic() {
	if err := recover(); err != nil {
		s.reconnectAllowed = false
		info, dbg := s.prefixLoggers("")
		_ = info.Log(evt, "panic in hub lifecycle", "error", err, react, "close connection, allow no reconnect")
		_ = dbg.Log(evt, "panic in hub lifecycle", "error", err, react, "close connection, allow no reconnect", "stack", string(debug.Stack()))
		s.cancel()
	}
}

func (s *server) prefixLoggers(connectionID string) (info StructuredLogger, dbg StructuredLogger) {
	return log.WithPrefix(s.info, "ts", log.DefaultTimestampUTC,
			"class", "Server",
			"connection", connectionID,
			"hub", reflect.ValueOf(s.newHub()).Elem().Type()),
		log.WithPrefix(s.dbg, "ts", log.DefaultTimestampUTC,
			"class", "Server",
			"connection", connectionID,
			"hub", reflect.ValueOf(s.newHub()).Elem().Type())
}

func (s *server) newConnectionHubContext(hubConn hubConnection) HubContext {
	return &connectionHubContext{
		abort: hubConn.Abort,
		clients: &callerHubClients{
			defaultHubClients: s.defaultHubClients,
			connectionID:      hubConn.ConnectionID(),
		},
		groups:     s.groupManager,
		connection: hubConn,
		info:       s.info,
		dbg:        s.dbg,
	}
}

func (s *server) processHandshake(conn Connection) (HubProtocol, error) {
	var err error
	var protocol HubProtocol
	var ok bool
	const handshakeResponse = "{}\u001e"
	const errorHandshakeResponse = "{\"error\":\"%s\"}\u001e"
	info, dbg := s.prefixLoggers(conn.ConnectionID())

	defer conn.SetTimeout(0)
	conn.SetTimeout(s._handshakeTimeout)

	var buf bytes.Buffer
	data := make([]byte, 1<<12)
	for {
		var n int
		if n, err = conn.Read(data); err != nil {
			break
		} else {
			buf.Write(data[:n])
			var rawHandshake []byte
			if rawHandshake, err = parseTextMessageFormat(&buf); err != nil {
				// Partial message, read more data
				buf.Write(data[:n])
			} else {
				_ = dbg.Log(evt, "handshake received", "msg", string(rawHandshake))
				request := handshakeRequest{}
				if err = json.Unmarshal(rawHandshake, &request); err != nil {
					// Malformed handshake
					break
				}
				if protocol, ok = protocolMap[request.Protocol]; ok {
					// Send the handshake response
					if _, err = conn.Write([]byte(handshakeResponse)); err != nil {
						_ = dbg.Log(evt, "handshake sent", "error", err)
					} else {
						_ = dbg.Log(evt, "handshake sent", "msg", handshakeResponse)
					}
				} else {
					err = fmt.Errorf("protocol %v not supported", request.Protocol)
					_ = info.Log(evt, "protocol requested", "error", err)
					if _, respErr := conn.Write([]byte(fmt.Sprintf(errorHandshakeResponse, err))); respErr != nil {
						_ = dbg.Log(evt, "handshake sent", "error", respErr)
						err = respErr
					}
				}
				break
			}
		}
	}
	return protocol, err
}

var protocolMap = map[string]HubProtocol{
	"json": &JSONHubProtocol{},
}

// const for logging
const evt string = "event"
const msgRecv string = "message received"
const msgSend string = "message send"
const msg string = "message"
const react string = "reaction"<|MERGE_RESOLUTION|>--- conflicted
+++ resolved
@@ -21,13 +21,9 @@
 // Server is a SignalR server for one type of hub
 type Server interface {
 	Party
-<<<<<<< HEAD
-	Run(parentContext context.Context, conn Connection)
-=======
 	ServeHTTP(path string) *http.ServeMux
 	ServeConnection(conn Connection)
 	availableTransports() []string
->>>>>>> 6288d289
 }
 
 type server struct {
@@ -42,11 +38,7 @@
 
 // NewServer creates a new server for one type of hub. The hub type is set by one of the
 // options UseHub, HubFactory or SimpleHubFactory
-<<<<<<< HEAD
-func NewServer(options ...func(Party) error) (Server, error) {
-=======
 func NewServer(ctx context.Context, options ...func(Party) error) (Server, error) {
->>>>>>> 6288d289
 	info, dbg := buildInfoDebugLogger(log.NewLogfmtLogger(os.Stderr), false)
 	lifetimeManager := newLifeTimeManager(info)
 	server := &server{
